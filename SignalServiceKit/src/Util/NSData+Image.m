//
//  Copyright (c) 2018 Open Whisper Systems. All rights reserved.
//

#import "NSData+Image.h"
#import "MIMETypeUtil.h"
#import <AVFoundation/AVFoundation.h>

typedef NS_ENUM(NSInteger, ImageFormat) {
    ImageFormat_Unknown,
    ImageFormat_Png,
    ImageFormat_Gif,
    ImageFormat_Tiff,
    ImageFormat_Jpeg,
    ImageFormat_Bmp,
};

@implementation NSData (Image)

+ (BOOL)ows_isValidImageAtPath:(NSString *)filePath
{
    return [self ows_isValidImageAtPath:filePath mimeType:nil];
}

- (BOOL)ows_isValidImage
{
    if (![self ows_isValidImageWithMimeType:nil]) {
        return NO;
    }

    if (![self ows_hasValidImageDimensions]) {
        return NO;
    }

    return YES;
}

+ (BOOL)ows_isValidImageAtPath:(NSString *)filePath mimeType:(nullable NSString *)mimeType
{
    NSError *error = nil;
<<<<<<< HEAD
    NSData *data = [NSData dataWithContentsOfFile:filePath options:NSDataReadingMappedIfSafe error:&error];
    if (error) {
        OWSLogError(@"could not read image data: %@", error);
=======
    NSData *_Nullable data = [NSData dataWithContentsOfFile:filePath options:NSDataReadingMappedIfSafe error:&error];
    if (!data || error) {
        DDLogError(@"%@ could not read image data: %@", self.logTag, error);
        return NO;
>>>>>>> 055fe76c
    }

    if (![data ows_isValidImageWithMimeType:mimeType]) {
        return NO;
    }

    if (![self ows_hasValidImageDimensionsAtPath:filePath]) {
        DDLogError(@"%@ image had invalid dimensions.", self.logTag);
        return NO;
    }

    return YES;
}

- (BOOL)ows_hasValidImageDimensions
{
    CGImageSourceRef imageSource = CGImageSourceCreateWithData((__bridge CFDataRef)self, NULL);
    if (imageSource == NULL) {
        return NO;
    }
    BOOL result = [NSData ows_hasValidImageDimensionWithImageSource:imageSource];
    CFRelease(imageSource);
    return result;
}

+ (BOOL)ows_hasValidImageDimensionsAtPath:(NSString *)path
{
    NSURL *url = [NSURL fileURLWithPath:path];
    if (!url) {
        return NO;
    }

    CGImageSourceRef imageSource = CGImageSourceCreateWithURL((__bridge CFURLRef)url, NULL);
    if (imageSource == NULL) {
        return NO;
    }
    BOOL result = [self ows_hasValidImageDimensionWithImageSource:imageSource];
    CFRelease(imageSource);
    return result;
}

+ (BOOL)ows_hasValidImageDimensionWithImageSource:(CGImageSourceRef)imageSource
{
    OWSAssert(imageSource);

    NSDictionary *imageProperties
        = (__bridge_transfer NSDictionary *)CGImageSourceCopyPropertiesAtIndex(imageSource, 0, NULL);

    if (!imageProperties) {
        return NO;
    }

    NSNumber *widthNumber = imageProperties[(__bridge NSString *)kCGImagePropertyPixelWidth];
    if (!widthNumber) {
        DDLogError(@"widthNumber was unexpectedly nil");
        return NO;
    }
    CGFloat width = widthNumber.floatValue;

    NSNumber *heightNumber = imageProperties[(__bridge NSString *)kCGImagePropertyPixelHeight];
    if (!heightNumber) {
        DDLogError(@"heightNumber was unexpectedly nil");
        return NO;
    }
    CGFloat height = heightNumber.floatValue;

    /* The number of bits in each color sample of each pixel. The value of this
     * key is a CFNumberRef. */
    NSNumber *depthNumber = imageProperties[(__bridge NSString *)kCGImagePropertyDepth];
    if (!depthNumber) {
        DDLogError(@"depthNumber was unexpectedly nil");
        return NO;
    }
    NSUInteger depthBits = depthNumber.unsignedIntegerValue;
    CGFloat depthBytes = (CGFloat)ceil(depthBits / 8.f);

    /* The color model of the image such as "RGB", "CMYK", "Gray", or "Lab".
     * The value of this key is CFStringRef. */
    NSString *colorModel = imageProperties[(__bridge NSString *)kCGImagePropertyColorModel];
    if (!colorModel) {
        DDLogError(@"colorModel was unexpectedly nil");
        return NO;
    }
    if (![colorModel isEqualToString:(__bridge NSString *)kCGImagePropertyColorModelRGB]
        && ![colorModel isEqualToString:(__bridge NSString *)kCGImagePropertyColorModelGray]) {
        DDLogError(@"Invalid colorModel: %@", colorModel);
        return NO;
    }

    // We only support (A)RGB and (A)Grayscale, so worst case is 4.
    CGFloat kWorseCastComponentsPerPixel = 4;
    CGFloat bytesPerPixel = kWorseCastComponentsPerPixel * depthBytes;

    CGFloat kMaxDimension = 2 * 1024;
    CGFloat kExpectedBytePerPixel = 4;
    CGFloat kMaxBytes = kMaxDimension * kMaxDimension * kExpectedBytePerPixel;
    CGFloat actualBytes = width * height * bytesPerPixel;
    if (actualBytes > kMaxBytes) {
        DDLogWarn(@"invalid dimensions width: %f, height %f, bytesPerPixel: %f", width, height, bytesPerPixel);
        return NO;
    }

    return YES;
}

- (BOOL)ows_isValidImageWithMimeType:(nullable NSString *)mimeType
{
    // Don't trust the file extension; iOS (e.g. UIKit, Core Graphics) will happily
    // load a .gif with a .png file extension.
    //
    // Instead, use the "magic numbers" in the file data to determine the image format.
    //
    // If the image has a declared MIME type, ensure that agrees with the
    // deduced image format.
    ImageFormat imageFormat = [self ows_guessImageFormat];
    switch (imageFormat) {
        case ImageFormat_Unknown:
            return NO;
        case ImageFormat_Png:
            return (mimeType == nil || [mimeType isEqualToString:OWSMimeTypeImagePng]);
        case ImageFormat_Gif:
            if (![self ows_hasValidGifSize]) {
                return NO;
            }
            return (mimeType == nil || [mimeType isEqualToString:OWSMimeTypeImageGif]);
        case ImageFormat_Tiff:
            return (mimeType == nil || [mimeType isEqualToString:OWSMimeTypeImageTiff1] ||
                [mimeType isEqualToString:OWSMimeTypeImageTiff2]);
        case ImageFormat_Jpeg:
            return (mimeType == nil || [mimeType isEqualToString:OWSMimeTypeImageJpeg]);
        case ImageFormat_Bmp:
            return (mimeType == nil || [mimeType isEqualToString:OWSMimeTypeImageBmp1] ||
                [mimeType isEqualToString:OWSMimeTypeImageBmp2]);
    }
}

- (ImageFormat)ows_guessImageFormat
{
    const NSUInteger kTwoBytesLength = 2;
    if (self.length < kTwoBytesLength) {
        return ImageFormat_Unknown;
    }

    unsigned char bytes[kTwoBytesLength];
    [self getBytes:&bytes range:NSMakeRange(0, kTwoBytesLength)];

    unsigned char byte0 = bytes[0];
    unsigned char byte1 = bytes[1];

    if (byte0 == 0x47 && byte1 == 0x49) {
        return ImageFormat_Gif;
    } else if (byte0 == 0x89 && byte1 == 0x50) {
        return ImageFormat_Png;
    } else if (byte0 == 0xff && byte1 == 0xd8) {
        return ImageFormat_Jpeg;
    } else if (byte0 == 0x42 && byte1 == 0x4d) {
        return ImageFormat_Bmp;
    } else if (byte0 == 0x4D && byte1 == 0x4D) {
        // Motorola byte order TIFF
        return ImageFormat_Tiff;
    } else if (byte0 == 0x49 && byte1 == 0x49) {
        // Intel byte order TIFF
        return ImageFormat_Tiff;
    }

    return ImageFormat_Unknown;
}

+ (BOOL)ows_areByteArraysEqual:(NSUInteger)length left:(unsigned char *)left right:(unsigned char *)right
{
    for (NSUInteger i = 0; i < length; i++) {
        if (left[i] != right[i]) {
            return NO;
        }
    }
    return YES;
}

// Parse the GIF header to prevent the "GIF of death" issue.
//
// See: https://blog.flanker017.me/cve-2017-2416-gif-remote-exec/
// See: https://www.w3.org/Graphics/GIF/spec-gif89a.txt
- (BOOL)ows_hasValidGifSize
{
    const NSUInteger kSignatureLength = 3;
    const NSUInteger kVersionLength = 3;
    const NSUInteger kWidthLength = 2;
    const NSUInteger kHeightLength = 2;
    const NSUInteger kPrefixLength = kSignatureLength + kVersionLength;
    const NSUInteger kBufferLength = kSignatureLength + kVersionLength + kWidthLength + kHeightLength;

    if (self.length < kBufferLength) {
        return NO;
    }

    unsigned char bytes[kBufferLength];
    [self getBytes:&bytes range:NSMakeRange(0, kBufferLength)];

    unsigned char kGif87APrefix[kPrefixLength] = {
        0x47, 0x49, 0x46, 0x38, 0x37, 0x61,
    };
    unsigned char kGif89APrefix[kPrefixLength] = {
        0x47, 0x49, 0x46, 0x38, 0x39, 0x61,
    };
    if (![NSData ows_areByteArraysEqual:kPrefixLength left:bytes right:kGif87APrefix]
        && ![NSData ows_areByteArraysEqual:kPrefixLength left:bytes right:kGif89APrefix]) {
        return NO;
    }
    NSUInteger width = ((NSUInteger)bytes[kPrefixLength + 0]) | (((NSUInteger)bytes[kPrefixLength + 1] << 8));
    NSUInteger height = ((NSUInteger)bytes[kPrefixLength + 2]) | (((NSUInteger)bytes[kPrefixLength + 3] << 8));

    // We need to ensure that the image size is "reasonable".
    // We impose an arbitrary "very large" limit on image size
    // to eliminate harmful values.
    const NSUInteger kMaxValidSize = 1 << 18;

    return (width > 0 && width < kMaxValidSize && height > 0 && height < kMaxValidSize);
}

+ (BOOL)ows_isValidVideoAtURL:(NSURL *)url
{
    OWSAssert(url);
    AVURLAsset *asset = [[AVURLAsset alloc] initWithURL:url options:nil];

    CGSize maxSize = CGSizeZero;
    for (AVAssetTrack *track in [asset tracksWithMediaType:AVMediaTypeVideo]) {
        CGSize trackSize = track.naturalSize;
        maxSize.width = MAX(maxSize.width, trackSize.width);
        maxSize.height = MAX(maxSize.height, trackSize.height);
    }
    if (maxSize.width < 1.f || maxSize.height < 1.f) {
        DDLogError(@"Invalid video size: %@", NSStringFromCGSize(maxSize));
        return NO;
    }
    const CGFloat kMaxSize = 3 * 1024.f;
    if (maxSize.width > kMaxSize || maxSize.height > kMaxSize) {
        DDLogError(@"Invalid video dimensions: %@", NSStringFromCGSize(maxSize));
        return NO;
    }
    return YES;
}

@end<|MERGE_RESOLUTION|>--- conflicted
+++ resolved
@@ -38,16 +38,10 @@
 + (BOOL)ows_isValidImageAtPath:(NSString *)filePath mimeType:(nullable NSString *)mimeType
 {
     NSError *error = nil;
-<<<<<<< HEAD
-    NSData *data = [NSData dataWithContentsOfFile:filePath options:NSDataReadingMappedIfSafe error:&error];
-    if (error) {
-        OWSLogError(@"could not read image data: %@", error);
-=======
     NSData *_Nullable data = [NSData dataWithContentsOfFile:filePath options:NSDataReadingMappedIfSafe error:&error];
     if (!data || error) {
-        DDLogError(@"%@ could not read image data: %@", self.logTag, error);
-        return NO;
->>>>>>> 055fe76c
+        OWSLogError(@"Could not read image data: %@", error);
+        return NO;
     }
 
     if (![data ows_isValidImageWithMimeType:mimeType]) {
